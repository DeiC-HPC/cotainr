--- conflicted
+++ resolved
@@ -148,33 +148,12 @@
         assert formatted_release_date == "April 1st, 2025"
 
     @pytest.mark.parametrize(
-<<<<<<< HEAD
-        ["current_release_version", "release_date", "new_formatted_release_version"],
-        [
-            (
-                "2025.1.1",
-                "2025-01-15",
-                "2025.1.1",
-            ),  # would be automatically set to 2025.1.1 by hatch-vcs
-            (
-                "2025.1.2",
-                "2025-01-16",
-                "2025.1.2",
-            ),  # would be automatically set to 2025.1.1 by hatch-vcs
-            ("2025.1.2", "2025-03-17", "2025.3.0"),
-            (
-                "2025.12.3",
-                "2025-12-22",
-                "2025.12.3",
-            ),  # would be automatically set to 2025.1.1 by hatch-vcs
-=======
         ["current_hatch_vcs_version", "release_date", "new_formatted_release_version"],
         [  # Note: The MICRO version number is automatically incremented by hatch-vcs in pre-release versions.
             ("2025.1.1.dev0+g53bb14c", "2025-01-15", "2025.1.1"),
             ("2025.1.2.d20250116", "2025-01-16", "2025.1.2"),
             ("2025.1.2", "2025-03-17", "2025.3.0"),
             ("2025.12.3.dev54+g53bb14c.d20251222", "2025-12-22", "2025.12.3"),
->>>>>>> b092a5c8
             ("2025.12.3", "2026-01-23", "2026.1.0"),
             ("2025.1.0", "2026-11-20", "2026.11.0"),
         ],

"""
cotainr - a user space Apptainer/Singularity container builder.

Copyright DeiC, deic.dk Licensed under the European Union Public License (EUPL)
1.2 - see the LICENSE file for details.

This script is used to prepare the release notes and version switcher for the
documentation for a new release of cotainr. It automatically generates the
version switcher for the documentation and creates a skeleton for the release
notes. The script should be run before making a tag for the latest version.
More information about releasing can be found here:
https://cotainr.readthedocs.io/en/latest/development/releasing.html

"""

import argparse
import datetime
import json
import locale
from pathlib import Path
import re
import subprocess
import sys
from typing import Optional

sys.path.insert(0, f"{(Path(__file__) / '../..').resolve()}")

import cotainr


def _check_release_version_format(*, release_version: str, raise_error: bool = True):
    """
    Check if the release version is in the correct YYYY.MM.MICRO format.

    For releases before April 2025, the version YYYY.0M.MICRO is also accepted
    as we had incorrectly used this format up until then.

    Parameters
    ----------
    release_version : str
        The version for the new release.
    raise_error : bool
        If True, raise a ValueError if the version is not in the correct
        format.

    Returns
    -------
    acceptable_format : bool
        True if the version is in the correct format, False otherwise.

    Raises
    ------
    ValueError
        If the release version is not in the correct format and raise_error is
        True.
    """
    correct_YYYY_MM_MICRO_version_format_re = (
        cotainr._version._get_cotainr_calver_tag_pattern()
    )
    wrong_YYYY_0M_MICRO_version_format_re = r"^20[0-9]{2}\.(0[1-9])\.(0|[1-9][0-9]*)$"

    if re.match(wrong_YYYY_0M_MICRO_version_format_re, release_version):
        # If the version is in the wrong YYYY.0M.MICRO format, accept it only
        # if the release date is before April 2025.
        year, month, _ = map(int, release_version.split("."))
        if datetime.date(year, month, 1) < datetime.date(2025, 4, 1):
            acceptable_format = True
        else:
            acceptable_format = False
    elif re.match(correct_YYYY_MM_MICRO_version_format_re, release_version):
        # If the version is not in the correct YYYY.MM.MICRO format, accept it
        acceptable_format = True
    else:
        acceptable_format = False

    if not acceptable_format and raise_error:
        raise ValueError(
            f"Release version {release_version} is not in the expected YYYY.MM.MICRO format."
        )

    return acceptable_format


def create_docs_switcher(*, formatted_release_version: str):
    """
    Create the version switcher for the documentation.

    Automatically create the version switcher configuration for the PyData
    Sphinx Theme. The switcher will contain the latest 4 releases. See
    https://pydata-sphinx-theme.readthedocs.io/en/stable/user_guide/version-dropdown.html#add-a-json-file-to-define-your-switcher-s-versions
    for more technical details.

    Parameters
    ----------
    formatted_release_version : str
        The YYYY.MM.MICRO version tag for the new release.

    Returns
    -------
    switcher : str
        The pretty formatted JSON string representation of the version switcher
        configuration for the documentation.
    """
    _check_release_version_format(release_version=formatted_release_version)

    # Create base switcher with the latest and stable versions
    switcher = [
        {
            "name": "dev",
            "version": "latest",
            "url": "https://cotainr.readthedocs.io/en/latest/",
        },
        {
            "name": f"{formatted_release_version} (stable)",
            "version": "stable",
            "url": "https://cotainr.readthedocs.io/en/stable/",
        },
    ]

    # Append the latest 3 releases to the switcher based on git tags that match
    # the cotainr version format (or the wrong practice format)
    tags = [
        tag
        for tag in (
            subprocess.run(
                ["git", "--no-pager", "tag"], capture_output=True, text=True
            ).stdout.splitlines()
        )
        if _check_release_version_format(release_version=tag, raise_error=False)
    ]
    tags.reverse()
    for tag in tags[0:3]:
        switcher.append(
            {
                "name": tag,
                "version": tag,
                "url": f"https://cotainr.readthedocs.io/en/{tag}/",
            }
        )

    return json.dumps(switcher, indent="  ")


def create_release_notes(
    *, formatted_release_version: str, formatted_release_date: str
):
    """
    Create the release notes for the new version.

    Automatically create the skeleton for the release notes for the new
    version. Fills in the version number in the release note template.

    Parameters
    ----------
    formatted_release_version : str
        The YYYY.MM.MICRO version tag for the new release.
    formatted_release_date : str
        The release date formatted as "__Month__ __day__, __year__".

    Returns
    -------
    release_notes : str
        The release notes skeleton for the new version.
    """
    _check_release_version_format(release_version=formatted_release_version)

    release_notes = (
        (
            # Load release note template
            (Path(__file__) / "../release_notes/release_note.md.template")
            .resolve()
            .read_text()
        )
        .replace(
            # Insert the new version number as the title
            "__YYYY.MM.MICRO__",
            formatted_release_version,
        )
        .replace(
            # Insert the release date
            "__Month__ __day__, __year__",
            f"{formatted_release_date}",
        )
        .replace(
            # Insert version tag for RTD link
            "__version__tag__",
            formatted_release_version,
        )
    )

    return release_notes


def format_release_version_and_date(*, release_date: Optional[str] = None):
    """
    Get the release date and version from the command line arguments.

    Parameters
    ----------
    release_date : str or None
        The release date for the new version in ISO 8601 format, e.g. YYYY-MM-DD. If None,
        the current date is used.

    Returns
    -------
    formatted_release_ver : str
        The new version number in YYYY.MM.MICRO format.
    formatted_release_date : str
        The release date formatted as "__Month__ __day__, __year__".
    """
    if release_date is None:
        date_release = datetime.datetime.today().date()
    else:
        date_release = datetime.date.fromisoformat(release_date)

    # Extract the current development version number from the cotainr module.
<<<<<<< HEAD
    # Note: Micro version automatically increment.
=======
    # Note: The MICRO version number is automatically increment by hatch-vcs.
>>>>>>> b092a5c8
    try:
        yyyy, mm, micro = cotainr.__version__.split(".")[:3]
    except ValueError as e:
        raise ValueError(
            f"Current release version {cotainr.__version__} is not in the expected format."
        ) from e

    _check_release_version_format(release_version=f"{yyyy}.{mm}.{micro}")

    # Determine the MICRO version number
    if date_release.year < int(yyyy) or (
        date_release.year == int(yyyy) and date_release.month < int(mm)
    ):
        raise ValueError(
            f"New release date {date_release} is before the current version {cotainr.__version__}."
        )
    elif date_release.year > int(yyyy) or date_release.month > int(mm):
        # New year or month since last release, set MICRO to 0
        micro_release_ver = 0
    else:
<<<<<<< HEAD
        # Same year/month as last release, set MICRO += 1
        micro_release_ver = int(micro)  # micro release is already updated by hatch-vcs.
=======
        # Same year/month as last release, use MICRO as already updated by hatch-vcs
        micro_release_ver = int(micro)
>>>>>>> b092a5c8

    # Format the full new version number
    formatted_release_ver = (
        f"{date_release.year}.{date_release.month}.{micro_release_ver}"
    )

    # Format the release date for the release notes
    formatted_release_date = _format_release_notes_date(date_release)

    return formatted_release_ver, formatted_release_date


def _format_release_notes_date(date: datetime.date):
    """
    Format `date` as a "__Month__ __day__, __year__" string.

    Parameters
    ----------
    date : datetime.date
        The date to format.

    Returns
    -------
    formatted_date : str
        The formatted date string.
    """
    # Determine english orginal prefix
    if date.day in [1, 21, 31]:
        day_prefix = "st"
    elif date.day in [2, 22]:
        day_prefix = "nd"
    elif date.day in [3, 23]:
        day_prefix = "rd"
    else:
        day_prefix = "th"

    current_locale = locale.getlocale()
    if current_locale[0] not in ["C", "en_US", "en_GB"]:
        raise RuntimeError(
            f"Your locale is set to {current_locale}. "
            "Please set it to an English locale (C, en_US, or en_GB) "
            "via e.g. the LANG environment variable before running this "
            "script to ensure the release date in the release notes is "
            "formatted correctly."
        )

    formatted_date = date.strftime(f"%B %-d{day_prefix}, %Y")

    return formatted_date


if __name__ == "__main__":  # pragma: no cover
    # Parse arguments
    parser = argparse.ArgumentParser()
    parser.add_argument(
        "--release_date",
        type=str,
        help=(
            "The release date for the new version in ISO 8601 format, e.g. YYYY-MM-DD. "
            "If not provided, the current date is used."
        ),
    )
    args = parser.parse_args()

    # Format the release version number and release notes date
    formatted_release_version, formatted_release_date = format_release_version_and_date(
        release_date=args.release_date
    )

    # Create the new version switcher and write it to a static file
    version_switcher = create_docs_switcher(
        formatted_release_version=formatted_release_version
    )
    version_switcher_file = Path(__file__).resolve().parent / "_static/switcher.json"
    version_switcher_file.write_text(version_switcher)
    print(
        f"Version switcher written to {version_switcher_file}. "
        "Please check its contents and commit it."
    )

    # Create the release notes skeleton and write it to a new file
    release_notes = create_release_notes(
        formatted_release_version=formatted_release_version,
        formatted_release_date=formatted_release_date,
    )
    release_notes_file = (
        Path(__file__).resolve().parent
        / f"release_notes/{formatted_release_version}.md"
    )
    release_notes_file.write_text(release_notes)
    print(
        f"Release notes skeleton written to {release_notes_file}. "
        "Please fill in the release notes and commit it."
    )<|MERGE_RESOLUTION|>--- conflicted
+++ resolved
@@ -214,11 +214,7 @@
         date_release = datetime.date.fromisoformat(release_date)
 
     # Extract the current development version number from the cotainr module.
-<<<<<<< HEAD
-    # Note: Micro version automatically increment.
-=======
     # Note: The MICRO version number is automatically increment by hatch-vcs.
->>>>>>> b092a5c8
     try:
         yyyy, mm, micro = cotainr.__version__.split(".")[:3]
     except ValueError as e:
@@ -239,13 +235,8 @@
         # New year or month since last release, set MICRO to 0
         micro_release_ver = 0
     else:
-<<<<<<< HEAD
-        # Same year/month as last release, set MICRO += 1
-        micro_release_ver = int(micro)  # micro release is already updated by hatch-vcs.
-=======
         # Same year/month as last release, use MICRO as already updated by hatch-vcs
         micro_release_ver = int(micro)
->>>>>>> b092a5c8
 
     # Format the full new version number
     formatted_release_ver = (

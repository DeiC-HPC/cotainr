--- conflicted
+++ resolved
@@ -147,29 +147,31 @@
             f.seek(0)
             json.dump(metadata, f)
 
-    def _create_env_path(self, *, env_path):
-        """
-        Create the file `env_path` in the Singularity container.
+    def _create_env_file(self, *, env_file):
+        """
+        Create the file `env_file` in the Singularity container.
         It is a bash file sourced on execution of the container.
 
         Parameters
         ----------
-        env_path :
+        env_file :
             Path file with suffix .sh. For example,
             'sandbox_dir/.singularity.d/env/92-cotainr-env.sh'
         """
         self._assert_within_sandbox_context()
-        self.run_command_in_container(cmd=f"touch {env_path}")
+
+        # ensure that the file is created *within* the container to get correct permissions, etc.
+        self.run_command_in_container(cmd=f"touch {env_file}")
 
         # If subprocess runner is disabled in tests: Create file outside the container
-        if not env_path.exists():
-            env_path.touch()  # This file might not have execution permissions due to umask
-
-        assert env_path.exists(), f"Creating file {env_path} failed."
+        if not env_file.exists():
+            env_file.touch()  # This file might not have execution permissions due to umask
+
+        assert env_file.exists(), f"Creating file {env_file} failed."
 
     def add_to_env(self, *, shell_script):
         """
-        Append `shell_script` to the sourced environment `env_path` in the container.
+        Add `shell_script` to the sourced environment in the container.
 
         Parameters
         ----------
@@ -179,20 +181,11 @@
         """
         self._assert_within_sandbox_context()
 
-<<<<<<< HEAD
-        env_path = self.sandbox_dir / ".singularity.d/env/92-cotainr-env.sh"
-        if not env_path.exists():
-            self._create_env_path(env_path=env_path)
-
-        with env_path.open(mode="a") as f:
-=======
         env_file = self.sandbox_dir / ".singularity.d/env/92-cotainr-env.sh"
-        self.run_command_in_container(
-            # ensure that the file is created *within* the container to get correct permissions, etc.
-            cmd=f"touch {env_file}"
-        )
+        if not env_file.exists():
+            self._create_env_file(env_file=env_file)
+
         with env_file.open(mode="a") as f:
->>>>>>> b94b7441
             f.write(shell_script + "\n")
 
     def build_image(self, *, path):

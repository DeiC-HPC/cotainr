import argparse
from pathlib import Path
import shlex

import pytest

from cotainr.cli import Build, CotainrCLI
from ..container.patches import (
    patch_save_singularity_sandbox_context,
    patch_disable_singularity_sandbox_subprocess_runner,
)
from ..pack.patches import (
    patch_disable_conda_install_bootstrap_conda,
    patch_disable_conda_install_download_conda_installer,
)
from ..util.patches import patch_system_with_actual_file, patch_empty_system


class TestConstructor:
    def test_nonexisting_conda_env(self):
        image_path = "some_image_path_6021"
        base_image = "some_base_image_6021"
        conda_env = "some_conda_env_6021"
        with pytest.raises(FileNotFoundError) as exc_info:
            Build(image_path=image_path, base_image=base_image, conda_env=conda_env)
        exc_msg = str(exc_info.value)
        assert exc_msg.startswith("The provided Conda env file '")
        assert exc_msg.endswith("' does not exist.")
        assert conda_env in exc_msg

    @pytest.mark.parametrize(
        "base_image,system",
        [("some_base_image_6021", None), (None, "some_system_6021")],
    )
    def test_only_specifying_required_args(
        self, base_image, system, patch_system_with_actual_file
    ):
        # See also the matching TestAddArguments test below
        image_path = "some_image_path_6021"
        build = Build(image_path=image_path, base_image=base_image, system=system)
        assert build.image_path.is_absolute()
        assert build.image_path.name == image_path
        if system is not None:
            base_image = "some_base_image_6021"
            assert build.system["base-image"] == base_image
            assert build.base_image == base_image
        else:
            assert build.base_image == base_image
        assert build.conda_env is None

    @pytest.mark.parametrize(
        "base_image,system",
        [("some_base_image_6021", None), (None, "some_system_6021")],
    )
    def test_specifying_conda_env(
        self, base_image, system, patch_system_with_actual_file
    ):
        # See also the matching TestAddArguments test below
        image_path = "some_image_path_6021"
        base_image = "some_base_image_6021"
        conda_env = "some_conda_env_6021"
        Path(conda_env).touch()
        build = Build(
            image_path=image_path,
            base_image=base_image,
            system=system,
            conda_env=conda_env,
        )
        assert build.conda_env.is_absolute()
        assert build.conda_env.name == conda_env

<<<<<<< HEAD
    def test_specifying_non_existing_system(self, patch_empty_system):
        image_path = "some_image_path_6021"
        system = "some_system_6021"
        with pytest.raises(KeyError, match="System does not exist"):
            Build(image_path=image_path, system=system)
=======
    @pytest.mark.parametrize("answer", ["n", "N", "", "some_answer_6021"])
    def test_already_existing_file_but_no(self, answer, monkeypatch):
        monkeypatch.setattr("builtins.input", lambda _: answer)
        image_path = "some_image_path_6021"
        base_image = "some_base_image_6021"
        Path(image_path).touch()
        with pytest.raises(SystemExit):
            Build(image_path=image_path, base_image=base_image)

    @pytest.mark.parametrize("answer", ["y", "Y"])
    def test_already_existing_file(self, answer, monkeypatch):
        monkeypatch.setattr("builtins.input", lambda _: answer)
        image_path = "some_image_path_6021"
        base_image = "some_base_image_6021"
        Path(image_path).touch()
        build = Build(image_path=image_path, base_image=base_image)
        assert build.base_image == base_image
>>>>>>> d4f32dfc


class TestAddArguments:
    def test_not_specifying_base_image_or_system(self, capsys):
        # See also the matching TestConstructor test above
        parser = argparse.ArgumentParser(prog="some_prog_name_6021")
        Build.add_arguments(parser=parser)
        with pytest.raises(SystemExit):
            parser.parse_args(args=shlex.split("some_image_path_6021"))
        stderr = capsys.readouterr().err
        assert stderr.strip().endswith(
            "some_prog_name_6021: error: one of the arguments --base-image --system is required"
        )

    def test_only_specifying_required_args_base_image(self):
        # See also the matching TestConstructor test above
        parser = argparse.ArgumentParser()
        Build.add_arguments(parser=parser)
        image_path = "some_image_path_6021"
        base_image = "some_base_image_6021"
        args = parser.parse_args(
            args=shlex.split(f"{image_path} --base-image={base_image}")
        )
        assert isinstance(args.image_path, Path)
        assert args.image_path.name == image_path
        assert isinstance(args.base_image, str)
        assert args.base_image == base_image

    def test_only_specifying_required_args_system(self, patch_system_with_actual_file):
        # See also the matching TestConstructor test above
        parser = argparse.ArgumentParser()
        Build.add_arguments(parser=parser)
        image_path = "some_image_path_6021"
        system = "some_system_6021"
        args = parser.parse_args(args=shlex.split(f"{image_path} --system={system}"))
        assert isinstance(args.image_path, Path)
        assert args.image_path.name == image_path
        assert isinstance(args.system, str)
        assert args.system == system

    def test_specifying_both_system_and_base_image(self, capsys):
        image_path = "some_image_path_6021"
        base_image = "some_base_image_6021"
        system = "some_system_6021"
        parser = argparse.ArgumentParser()
        Build.add_arguments(parser=parser)

        with pytest.raises(SystemExit):
            args = parser.parse_args(
                args=shlex.split(
                    f"{image_path} --system {system} --base-image {base_image}"
                )
            )
        stderr = capsys.readouterr().err
        assert stderr.strip().endswith(
            "argument --base-image: not allowed with argument --system"
        )

    def test_specifying_conda_env_arg(self):
        # See also the matching TestConstructor test above
        parser = argparse.ArgumentParser()
        Build.add_arguments(parser=parser)
        image_path = "some_image_path_6021"
        base_image = "some_base_image_6021"
        conda_env = "some_conda_env_6021"
        args = parser.parse_args(
            args=shlex.split(
                f"{image_path} --base-image={base_image} --conda-env={conda_env}"
            )
        )
        assert isinstance(args.conda_env, Path)
        assert args.conda_env.name == conda_env


class TestExecute:
    def test_default_container_build(
        self, patch_disable_singularity_sandbox_subprocess_runner, capsys
    ):
        image_path = "some_image_path_6021"
        base_image = "some_base_image_6021"
        Build(image_path=image_path, base_image=base_image).execute()
        sandbox_create_cmd, sandbox_build_cmd = (
            capsys.readouterr().out.strip().split("\n")
        )
        assert sandbox_create_cmd.startswith("PATCH: Ran command in sandbox:")
        assert all(
            s in sandbox_create_cmd
            for s in ["'singularity'", "'build'", "'--sandbox'", f"'{base_image}'"]
        )
        assert sandbox_build_cmd.startswith("PATCH: Ran command in sandbox:")
        assert all(
            s in sandbox_build_cmd
            for s in ["'singularity'", "'build'", f"{image_path}"]
        )

    def test_include_conda_env(
        self,
        patch_disable_singularity_sandbox_subprocess_runner,
        patch_disable_conda_install_bootstrap_conda,
        patch_disable_conda_install_download_conda_installer,
        patch_save_singularity_sandbox_context,
        capsys,
    ):
        image_path = "some_image_path_6021"
        base_image = "some_base_image_6021"
        conda_env = "some_conda_env_6021"
        conda_env_content = "Some conda env content 6021"
        Path(conda_env).write_text(conda_env_content)
        Build(
            image_path=image_path, base_image=base_image, conda_env=conda_env
        ).execute()

        # Check that conda_env file has been copied to container
        assert Path(f"./saved_sandbox_dir/{conda_env}").read_text() == conda_env_content

        # Check that the singularity environment has been updated activate conda env
        assert (
            Path("./saved_sandbox_dir/environment")
            .read_text()
            .strip()
            .endswith("conda activate conda_container_env")
        )

        # Check sandbox interaction commands
        (
            sandbox_create_cmd,
            conda_bootstrap_cmd,
            conda_bootstrap_clean_cmd,
            conda_env_create_cmd,
            conda_clean_cmd,
            sandbox_build_cmd,
        ) = (
            capsys.readouterr().out.strip().split("\n")
        )
        assert sandbox_create_cmd.startswith("PATCH: Ran command in sandbox:")
        assert all(
            s in sandbox_create_cmd
            for s in ["'singularity'", "'build'", "'--sandbox'", f"'{base_image}'"]
        )
        assert conda_bootstrap_cmd.startswith("PATCH: Bootstrapped Conda using")
        assert conda_bootstrap_clean_cmd.startswith("PATCH: Ran command in sandbox:")
        assert "'conda', 'clean'" in conda_bootstrap_clean_cmd
        assert conda_env_create_cmd.startswith("PATCH: Ran command in sandbox:")
        assert all(
            s in conda_env_create_cmd
            for s in [
                "'conda'",
                "'env'",
                "'create'",
                f"{conda_env}",
                "'conda_container_env'",
            ]
        )
        assert conda_clean_cmd.startswith("PATCH: Ran command in sandbox:")
        assert "'conda', 'clean'" in conda_clean_cmd
        assert sandbox_build_cmd.startswith("PATCH: Ran command in sandbox:")
        assert all(
            s in sandbox_build_cmd
            for s in ["'singularity'", "'build'", f"{image_path}"]
        )


class TestHelpMessage:
    def test_CLI_subcommand_help_message(self, argparse_options_line, capsys):
        with pytest.raises(SystemExit):
            CotainrCLI(args=["build", "--help"])
        stdout = capsys.readouterr().out
        assert stdout == (
            # Capsys apparently assumes an 80 char terminal (?) - thus extra '\n'
            "usage: cotainr build [-h] (--base-image BASE_IMAGE | --system SYSTEM)\n"
            "                     [--conda-env CONDA_ENV]\n"
            "                     image_path\n\n"
            "Build a container.\n\n"
            "positional arguments:\n"
            "  image_path            path to the built container image\n\n"
            f"{argparse_options_line}"
            "  -h, --help            show this help message and exit\n"
            "  --base-image BASE_IMAGE\n"
            "                        base image to use for the container which may be any\n"
            "                        valid apptainer/singularity <build spec>\n"
            "  --system SYSTEM       which system/partition you will be running the\n"
            "                        container on, will set base image and other parameters\n"
            "                        for a simpler container creation. running the info\n"
            "                        command will tell you more about the system and what\n"
            "                        is available\n"
            "  --conda-env CONDA_ENV\n"
            "                        path to a conda environment.yml file to install and\n"
            "                        activate in the container\n"
        )<|MERGE_RESOLUTION|>--- conflicted
+++ resolved
@@ -69,13 +69,13 @@
         assert build.conda_env.is_absolute()
         assert build.conda_env.name == conda_env
 
-<<<<<<< HEAD
+
     def test_specifying_non_existing_system(self, patch_empty_system):
         image_path = "some_image_path_6021"
         system = "some_system_6021"
         with pytest.raises(KeyError, match="System does not exist"):
             Build(image_path=image_path, system=system)
-=======
+
     @pytest.mark.parametrize("answer", ["n", "N", "", "some_answer_6021"])
     def test_already_existing_file_but_no(self, answer, monkeypatch):
         monkeypatch.setattr("builtins.input", lambda _: answer)
@@ -93,7 +93,6 @@
         Path(image_path).touch()
         build = Build(image_path=image_path, base_image=base_image)
         assert build.base_image == base_image
->>>>>>> d4f32dfc
 
 
 class TestAddArguments:

--- conflicted
+++ resolved
@@ -378,11 +378,7 @@
             conda_bootstrap_cmd,
             conda_bootstrap_clean_cmd,
             conda_env_create_cmd,
-<<<<<<< HEAD
-            touch_sourced_env_cmd,
-=======
             sandbox_add_to_env_cmd,
->>>>>>> b94b7441
             conda_clean_cmd,
             sandbox_build_cmd,
         ) = capsys.readouterr().out.strip().split("\n")

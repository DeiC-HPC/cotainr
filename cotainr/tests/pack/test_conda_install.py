"""
cotainr - a user space Apptainer/Singularity container builder.

Copyright DeiC, deic.dk
Licensed under the European Union Public License (EUPL) 1.2
- see the LICENSE file for details.

"""

import logging
import re
import subprocess
import urllib.error

import pytest

from cotainr.container import SingularitySandbox
from cotainr.pack import CondaInstall
from cotainr.tracing import LogSettings
from .patches import (
    patch_disable_conda_install_bootstrap_conda,
    patch_disable_conda_install_download_miniforge_installer,
)
from .stubs import StubEmptyLicensePopen, StubShowLicensePopen
from ..container.data import data_cached_ubuntu_sif
from ..container.patches import patch_disable_singularity_sandbox_subprocess_runner


class TestConstructor:
    def test_attributes(
        self,
        patch_disable_conda_install_bootstrap_conda,
        patch_disable_conda_install_download_miniforge_installer,
        patch_disable_singularity_sandbox_subprocess_runner,
    ):
        with SingularitySandbox(base_image="my_base_image_6021") as sandbox:
            conda_install = CondaInstall(sandbox=sandbox, license_accepted=True)
        assert conda_install.sandbox == sandbox
        assert conda_install.prefix == "/opt/conda"
        assert conda_install.license_accepted
        assert conda_install.log_dispatcher is None
        assert conda_install._verbosity == 0

    def test_beforehand_license_acceptance(
        self,
        patch_disable_conda_install_bootstrap_conda,
        patch_disable_conda_install_download_miniforge_installer,
        patch_disable_singularity_sandbox_subprocess_runner,
        capsys,
    ):
        with SingularitySandbox(base_image="my_base_image_6021") as sandbox:
            CondaInstall(sandbox=sandbox, license_accepted=True)

        # Check that the message about accepting Miniforge license on
        # beforehand is shown
        (
            _sandbox_create_cmd,
            miniforge_license_accept_cmd,
            _conda_bootstrap_cmd,
            _conda_bootstrap_clean_cmd,
        ) = capsys.readouterr().out.strip().split("\n")
        assert miniforge_license_accept_cmd == (
            "You have accepted the Miniforge installer license via the command line option "
            "'--accept-licenses'."
        )

    def test_cleanup(
        self,
        capsys,
        patch_disable_conda_install_bootstrap_conda,
        patch_disable_conda_install_download_miniforge_installer,
        patch_disable_singularity_sandbox_subprocess_runner,
    ):
        with SingularitySandbox(base_image="my_base_image_6021") as sandbox:
            conda_install = CondaInstall(sandbox=sandbox, license_accepted=True)

            # Check that installer was removed after use
            assert not (
                conda_install.sandbox.sandbox_dir / "conda_installer.sh"
            ).exists()

        (
            _sandbox_create_cmd,
            _miniforge_license_accept_cmd,
            bootstrap_cmd,
            clean_cmd,
            _,
        ) = capsys.readouterr().out.split("\n")

        # Check that installer (mock) was created in the first place
        assert bootstrap_cmd.startswith("PATCH: Bootstrapped Conda using ")
        assert bootstrap_cmd.endswith("conda_installer.sh")

        # Check that the conda clean (mock) command ran
        assert clean_cmd.startswith("PATCH: Ran command in sandbox:")
        assert "'conda', 'clean', '-y', '-a'" in clean_cmd

    def test_setup_log_dispatcher(
        self,
        patch_disable_conda_install_bootstrap_conda,
        patch_disable_conda_install_download_miniforge_installer,
        patch_disable_singularity_sandbox_subprocess_runner,
    ):
        log_settings = LogSettings(verbosity=1)
        with SingularitySandbox(base_image="my_base_image_6021") as sandbox:
            conda_install = CondaInstall(
                sandbox=sandbox, license_accepted=True, log_settings=log_settings
            )
        assert conda_install._verbosity == 1
        assert conda_install.log_dispatcher.verbosity == log_settings.verbosity
        assert conda_install.log_dispatcher.log_file_path == log_settings.log_file_path
        assert conda_install.log_dispatcher.no_color == log_settings.no_color
        assert conda_install.log_dispatcher.map_log_level is CondaInstall._map_log_level
        assert conda_install.log_dispatcher.logger_stdout.name == "CondaInstall.out"
        assert conda_install.log_dispatcher.logger_stderr.name == "CondaInstall.err"


@pytest.mark.conda_integration
@pytest.mark.singularity_integration
class TestAddEnvironment:
    def test_env_creation(self, tmp_path, data_cached_ubuntu_sif):
        conda_env_path = tmp_path / "conda_env.yml"
        conda_env_path.write_text(
            "channels:\n  - conda-forge\ndependencies:\n  - python"
        )
        conda_env_name = "some_env_name_6021"
        with SingularitySandbox(base_image=data_cached_ubuntu_sif) as sandbox:
            conda_install = CondaInstall(sandbox=sandbox, license_accepted=True)
            conda_install.add_environment(path=conda_env_path, name=conda_env_name)
            process = sandbox.run_command_in_container(cmd="conda info -e")
            assert re.search(
                # We expect to find a line in the list of environments similar to:
                # some_env_name_6021         /opt/conda/envs/some_env_name_6021
                rf"^{conda_env_name}(\s)+/opt/conda/envs/{conda_env_name}$",
                process.stdout,
                flags=re.MULTILINE,
            )

    def test_other_conda_channels_than_condaforge(
        self, tmp_path, data_cached_ubuntu_sif
    ):
        conda_env_path = tmp_path / "conda_env.yml"
        conda_env_path.write_text(
            "channels:\n  - bioconda\ndependencies:\n  - samtools"
        )
        conda_env_name = "some_bioconda_env_6021"
        with SingularitySandbox(base_image=data_cached_ubuntu_sif) as sandbox:
            conda_install = CondaInstall(sandbox=sandbox, license_accepted=True)
            conda_install.add_environment(path=conda_env_path, name=conda_env_name)
            process = sandbox.run_command_in_container(cmd="conda info -e")
            assert re.search(
                # We expect to find a line in the list of environments similar to:
                # some_env_name_6021         /opt/conda/envs/some_env_name_6021
                rf"^{conda_env_name}(\s)+/opt/conda/envs/{conda_env_name}$",
                process.stdout,
                flags=re.MULTILINE,
            )


@pytest.mark.conda_integration
@pytest.mark.singularity_integration
class TestCleanupUnusedFiles:
    def test_all_unneeded_removed(self, data_cached_ubuntu_sif):
        with SingularitySandbox(base_image=data_cached_ubuntu_sif) as sandbox:
            CondaInstall(sandbox=sandbox, license_accepted=True)
            process = sandbox.run_command_in_container(cmd="conda clean -d -a")
            clean_msg = "\n".join(
                [
                    "There are no unused tarball(s) to remove.",
                    "There are no index cache(s) to remove.",
                    "There are no unused package(s) to remove.",
                    "There are no tempfile(s) to remove.",
                    "There are no logfile(s) to remove.",
                ]
            )
            assert process.stdout.strip() == clean_msg


@pytest.mark.conda_integration
@pytest.mark.singularity_integration
class Test_BootstrapConda:
    def test_correct_conda_installer_bootstrap(self, data_cached_ubuntu_sif):
        with SingularitySandbox(base_image=data_cached_ubuntu_sif) as sandbox:
            conda_install_dir = sandbox.sandbox_dir / "opt/conda"
            assert not conda_install_dir.exists()
            CondaInstall(sandbox=sandbox, license_accepted=True)

            # Check that conda has been installed
            assert conda_install_dir.exists()

            # Check that we are using our installed conda
            process = sandbox.run_command_in_container(cmd="conda info --base")
            assert process.stdout.strip() == "/opt/conda"

            # Check that the installed conda is up-to-date
            process = sandbox.run_command_in_container(
                cmd="conda update -n base -d conda"
            )
            assert "# All requested packages already installed." in process.stdout


class Test_CheckCondaBootstrapIntegrity:
    def test_bail_on_interfering_conda_installs(
        self,
        patch_disable_conda_install_bootstrap_conda,
        patch_disable_conda_install_download_miniforge_installer,
        patch_disable_singularity_sandbox_subprocess_runner,
    ):
        with SingularitySandbox(base_image="my_base_image_6021") as sandbox:
            conda_install = CondaInstall(sandbox=sandbox, license_accepted=True)
            with pytest.raises(RuntimeError) as exc_info:
                # Abuse that the output of the mocked subprocess runner in the
                # sandbox is a line about the command run
                # - not the actual output of "conda info --base"
                conda_install._check_conda_bootstrap_integrity()

        exc_msg = str(exc_info.value)
        assert exc_msg.startswith(
            "Multiple Conda installs interfere. "
            "We risk destroying the Conda install in "
            "PATCH: Ran command in sandbox: "
        )
        assert exc_msg.endswith("Aborting!")
        assert "'conda', 'info', '--base'" in exc_msg


class Test_DisplayMessage:
    @pytest.mark.parametrize("level", [logging.DEBUG, logging.INFO])
    def test_log_to_stdout(
        self,
        level,
        caplog,
        patch_disable_conda_install_bootstrap_conda,
        patch_disable_conda_install_download_miniforge_installer,
        patch_disable_singularity_sandbox_subprocess_runner,
    ):
        log_settings = LogSettings(verbosity=3)
        with SingularitySandbox(base_image="my_base_image_6021") as sandbox:
            conda_install = CondaInstall(
                sandbox=sandbox, license_accepted=True, log_settings=log_settings
            )
            conda_install._display_message(msg="test_6021", log_level=level)

        assert caplog.records[-1].levelno == level
        assert caplog.records[-1].name == "CondaInstall.out"
        assert caplog.records[-1].msg == "test_6021"

    @pytest.mark.parametrize(
        "level", [logging.WARNING, logging.ERROR, logging.CRITICAL]
    )
    def test_log_to_stderr(
        self,
        level,
        caplog,
        patch_disable_conda_install_bootstrap_conda,
        patch_disable_conda_install_download_miniforge_installer,
        patch_disable_singularity_sandbox_subprocess_runner,
    ):
        log_settings = LogSettings(verbosity=0)
        with SingularitySandbox(base_image="my_base_image_6021") as sandbox:
            conda_install = CondaInstall(
                sandbox=sandbox, license_accepted=True, log_settings=log_settings
            )
            conda_install._display_message(msg="test_6021", log_level=level)

        assert caplog.records[-1].levelno == level
        assert caplog.records[-1].name == "CondaInstall.err"
        assert caplog.records[-1].msg == "test_6021"

    def test_no_log_dispatcher(
        self,
        capsys,
        patch_disable_conda_install_bootstrap_conda,
        patch_disable_conda_install_download_miniforge_installer,
        patch_disable_singularity_sandbox_subprocess_runner,
    ):
        with SingularitySandbox(base_image="my_base_image_6021") as sandbox:
            conda_install = CondaInstall(sandbox=sandbox, license_accepted=True)
            conda_install._display_message(msg="test_6021", log_level=logging.INFO)

        stdout_lines = capsys.readouterr().out.rstrip("\n").split("\n")
        assert stdout_lines[-1] == "test_6021"

    def test_no_log_level(
        self,
        capsys,
        patch_disable_conda_install_bootstrap_conda,
        patch_disable_conda_install_download_miniforge_installer,
        patch_disable_singularity_sandbox_subprocess_runner,
    ):
        log_settings = LogSettings(verbosity=1)
        with SingularitySandbox(base_image="my_base_image_6021") as sandbox:
            conda_install = CondaInstall(
                sandbox=sandbox, license_accepted=True, log_settings=log_settings
            )
            conda_install._display_message(msg="test_6021")

        stdout_lines = capsys.readouterr().out.rstrip("\n").split("\n")
        assert stdout_lines[-1] == "test_6021"


class Test_DisplayMiniforgeLicenseForAcceptance:
    @pytest.mark.parametrize("answer", ["yes", "Yes", "YES", "YeS"])
    def test_accepting_license(
        self,
        answer,
        factory_mock_input,
        patch_disable_conda_install_bootstrap_conda,
        patch_disable_conda_install_download_miniforge_installer,
        patch_disable_singularity_sandbox_subprocess_runner,
        capsys,
        monkeypatch,
    ):
        monkeypatch.setattr(subprocess, "Popen", StubShowLicensePopen)
        monkeypatch.setattr("builtins.input", factory_mock_input(answer))
        with SingularitySandbox(base_image="my_base_image_6021") as sandbox:
            conda_install = CondaInstall(sandbox=sandbox)

        stdout_lines = capsys.readouterr().out.strip().split("\n")
        assert "You have accepted the Miniforge installer license." in stdout_lines
        assert conda_install.license_accepted

    @pytest.mark.parametrize("answer", ["n", "N", ""])
    def test_not_accepting_license(
        self,
        answer,
        factory_mock_input,
        patch_disable_conda_install_bootstrap_conda,
        patch_disable_conda_install_download_miniforge_installer,
        patch_disable_singularity_sandbox_subprocess_runner,
        capsys,
        monkeypatch,
    ):
        monkeypatch.setattr(subprocess, "Popen", StubShowLicensePopen)
        monkeypatch.setattr("builtins.input", factory_mock_input(answer))
        with SingularitySandbox(base_image="my_base_image_6021") as sandbox:
            with pytest.raises(SystemExit):
                CondaInstall(sandbox=sandbox)

        stdout_lines = capsys.readouterr().out.strip().split("\n")
        assert (
            "You have not accepted the Miniforge installer license. Aborting!"
        ) in stdout_lines

    def test_installer_not_showing_license(
        self,
        patch_disable_conda_install_bootstrap_conda,
        patch_disable_conda_install_download_miniforge_installer,
        patch_disable_singularity_sandbox_subprocess_runner,
        monkeypatch,
    ):
        monkeypatch.setattr(subprocess, "Popen", StubEmptyLicensePopen)
        with SingularitySandbox(base_image="my_base_image_6021") as sandbox:
            with pytest.raises(
                RuntimeError,
                match="^No license seems to be displayed by the Miniforge installer.$",
            ):
                CondaInstall(sandbox=sandbox)

    def test_license_interaction_handling(
        self,
        factory_mock_input,
        patch_disable_conda_install_bootstrap_conda,
        patch_disable_conda_install_download_miniforge_installer,
        patch_disable_singularity_sandbox_subprocess_runner,
        capsys,
        monkeypatch,
    ):
        monkeypatch.setattr(subprocess, "Popen", StubShowLicensePopen)
        monkeypatch.setattr("builtins.input", factory_mock_input("yes"))
        with SingularitySandbox(base_image="my_base_image_6021") as sandbox:
            CondaInstall(sandbox=sandbox)

        stdout = capsys.readouterr().out.strip()
        stdout_lines = stdout.split("\n")

        # Check that we send the "ENTER" and kill the process.
        assert "StubShowLicensePopen received: input='\\n'." in stdout_lines
        assert "StubShowLicensePopen killed." in stdout_lines

        # Check that the prompt for "ENTER" is not displayed to the user
        assert "Please, press ENTER to continue\n>>> " not in stdout

        # Check that the license is displayed to the user
        assert "STUB:\n\n\nThis is the license terms..." in stdout

    @pytest.mark.conda_integration
    def test_miniforge_still_showing_license(
        self,
        factory_mock_input,
        patch_disable_conda_install_bootstrap_conda,
        patch_disable_singularity_sandbox_subprocess_runner,
        capsys,
        monkeypatch,
    ):
        monkeypatch.setattr("builtins.input", factory_mock_input("yes"))
        with SingularitySandbox(base_image="my_base_image_6021") as sandbox:
            CondaInstall(sandbox=sandbox)

        stdout = capsys.readouterr().out.strip()

        # Check that various lines that we expect to always be part of
        # https://github.com/conda-forge/miniforge/blob/main/LICENSE are still
        # shown to the user when extracting and showing the Miniforge license
        # terms from the installer - just to have an idea that the license is
        # still being shown correctly to the user
<<<<<<< HEAD
        license_parts = [
            "Miniforge installer comes",
            "installing miniforge and is deleted",
            "bootstrapping executable uses",
            "micromamba",
            "conda-forge",
            "All rights reserved.",
        ]
        for license_part in license_parts:
            assert license_part in stdout
=======
        assert (
            "Miniforge installer code uses BSD-3-Clause license as stated below."
        ) in stdout
        assert (
            "Miniforge installer comes with a bootstrapping executable that is used\n"
            "when installing miniforge and is deleted after miniforge is installed."
        ) in stdout
        assert "conda-forge" in stdout
        assert "All rights reserved." in stdout
>>>>>>> 9e664720


class Test_DownloadMiniforgeInstaller:
    def test_installer_download_success(
        self,
        patch_urllib_urlopen_as_bytes_stream,
        patch_disable_conda_install_bootstrap_conda,
        patch_disable_singularity_sandbox_subprocess_runner,
    ):
        with SingularitySandbox(base_image="my_base_image_6021") as sandbox:
            conda_install = CondaInstall(sandbox=sandbox, license_accepted=True)
            conda_installer_path = (
                conda_install.sandbox.sandbox_dir / "conda_installer_download"
            )
            conda_install._download_miniforge_installer(
                installer_path=conda_installer_path
            )
            assert conda_installer_path.read_bytes() == (
                b"PATCH: Bytes returned by urlopen for url="
                b"'https://github.com/conda-forge/miniforge/releases/latest/download/Miniforge3-Linux-x86_64.sh'"
            )

    @pytest.mark.conda_integration  # technically not a test that depends on Conda - but a very slow one...
    def test_installer_download_fail(
        self,
        patch_urllib_urlopen_force_fail,
        patch_disable_singularity_sandbox_subprocess_runner,
    ):
        with SingularitySandbox(base_image="my_base_image_6021") as sandbox:
            with pytest.raises(
                urllib.error.URLError, match="PATCH: urlopen error forced for url="
            ):
                CondaInstall(sandbox=sandbox)


class Test_CondaVerbosityArg:
    @pytest.mark.parametrize(
        ["verbosity", "verbosity_arg"],
        [(-1, " -q"), (0, " -q"), (1, ""), (2, " -v"), (3, " -vv"), (4, " -vvv")],
    )
    def test_correct_mapping_of_verbosity(
        self,
        verbosity,
        verbosity_arg,
        patch_disable_conda_install_bootstrap_conda,
        patch_disable_conda_install_download_miniforge_installer,
        patch_disable_singularity_sandbox_subprocess_runner,
    ):
        with SingularitySandbox(base_image="my_base_image_6021") as sandbox:
            conda_install = CondaInstall(sandbox=sandbox, license_accepted=True)
            conda_install._verbosity = verbosity
            assert conda_install._conda_verbosity_arg == verbosity_arg


class Test_LoggingFilters:
    def test_correctly_ordered_list_of_filters(
        self,
        patch_disable_conda_install_bootstrap_conda,
        patch_disable_conda_install_download_miniforge_installer,
        patch_disable_singularity_sandbox_subprocess_runner,
    ):
        with SingularitySandbox(base_image="my_base_image_6021") as sandbox:
            conda_install = CondaInstall(sandbox=sandbox, license_accepted=True)

        filter_names = [
            filter_.__class__.__name__ for filter_ in conda_install._logging_filters
        ]
        assert filter_names == [
            "StripANSIEscapeCodes",
            "OnlyFinalProgressbarFilter",
            "NoEmptyLinesFilter",
        ]

    def test_strip_ANSI_codes_filter(
        self,
        patch_disable_conda_install_bootstrap_conda,
        patch_disable_conda_install_download_miniforge_installer,
        patch_disable_singularity_sandbox_subprocess_runner,
    ):
        with SingularitySandbox(base_image="my_base_image_6021") as sandbox:
            conda_install = CondaInstall(sandbox=sandbox, license_accepted=True)
            filter_ = conda_install._logging_filters[0]
            assert filter_.__class__.__name__ == "StripANSIEscapeCodes"

        rec = logging.LogRecord(
            name="test",
            level=logging.INFO,
            pathname="test_path",
            lineno=0,
            msg=(
                "\x1b[38;5;8msome_\x1b[38;5;3m\x1b[38;5;1m\033[38;5;160mlong\x1b[0m_message_"
                "\033[Awith\x1b[A_a_lot_of_AN\x1b[KSI_codes_\x1b[B6021"
            ),
            args=None,
            exc_info=None,
        )
        filter_.filter(rec)
        assert rec.msg == "some_long_message_with_a_lot_of_ANSI_codes_6021"

    @pytest.mark.parametrize(["msg", "keep"], [("", False), ("some_msg_6021", True)])
    def test_no_empty_lines_filter(
        self,
        msg,
        keep,
        patch_disable_conda_install_bootstrap_conda,
        patch_disable_conda_install_download_miniforge_installer,
        patch_disable_singularity_sandbox_subprocess_runner,
    ):
        with SingularitySandbox(base_image="my_base_image_6021") as sandbox:
            conda_install = CondaInstall(sandbox=sandbox, license_accepted=True)
            filter_ = conda_install._logging_filters[2]
            assert filter_.__class__.__name__ == "NoEmptyLinesFilter"

        rec = logging.LogRecord(
            name="test",
            level=logging.INFO,
            pathname="test_path",
            lineno=0,
            msg=msg,
            args=None,
            exc_info=None,
        )
        assert filter_.filter(rec) == keep

    @pytest.mark.parametrize(
        ["msg", "keep"],
        [
            (
                "CondaInstall.out:-: openssl-3.1.3        | 2.5 MB    |            |   0%",
                False,
            ),
            (
                "CondaInstall.out:-: jsonpatch-1.33       | 17 KB     | #########4 |  94%",
                False,
            ),
            (
                "CondaInstall.out:-: libnsl-2.0.0         | 32 KB     | ####9      |  49%",
                False,
            ),
            (
                "CondaInstall.out:-: zstandard-0.21.0     | 395 KB    | 4          |   4%",
                False,
            ),
            (
                "CondaInstall.out:-: python-3.11.5        | 29.4 MB   | ########## | 100%",
                True,
            ),
        ],
    )
    def test_only_final_progressbar_filter(
        self,
        msg,
        keep,
        patch_disable_conda_install_bootstrap_conda,
        patch_disable_conda_install_download_miniforge_installer,
        patch_disable_singularity_sandbox_subprocess_runner,
    ):
        with SingularitySandbox(base_image="my_base_image_6021") as sandbox:
            conda_install = CondaInstall(sandbox=sandbox, license_accepted=True)
            filter_ = conda_install._logging_filters[1]
            assert filter_.__class__.__name__ == "OnlyFinalProgressbarFilter"

        rec = logging.LogRecord(
            name="test",
            level=logging.INFO,
            pathname="test_path",
            lineno=0,
            msg=msg,
            args=None,
            exc_info=None,
        )
        assert filter_.filter(rec) == keep


class Test_MapLogLevel:
    @pytest.mark.parametrize(
        ["msg", "log_level"],
        [
            ("DEBUG", logging.DEBUG),
            ("VERBOSE", logging.DEBUG),
            ("TRACE", logging.DEBUG),
            ("DEBUG:6021", logging.DEBUG),
            ("VERBOSE 6021", logging.DEBUG),
            ("TRACEING my day away", logging.DEBUG),
            ("INFO", logging.INFO),
            ("INFORMATION", logging.INFO),
            ("WARNING", logging.WARNING),
            ("WARNING-log", logging.WARNING),
            ("ERROR", logging.ERROR),
            ("ERROR_MSG", logging.ERROR),
            ("CRITICAL", logging.CRITICAL),
            ("CRITICAL/mission", logging.CRITICAL),
            ("unknown", logging.INFO),
            ("debug something", logging.INFO),
            (
                "some messages containing DEBUG, VERBOSE, TRACE, WARNING, ERROR, and CRITICAL",
                logging.INFO,
            ),
        ],
    )
    def test_correct_log_level_mapping(self, msg, log_level):
        assert CondaInstall._map_log_level(msg=msg) == log_level<|MERGE_RESOLUTION|>--- conflicted
+++ resolved
@@ -404,7 +404,6 @@
         # shown to the user when extracting and showing the Miniforge license
         # terms from the installer - just to have an idea that the license is
         # still being shown correctly to the user
-<<<<<<< HEAD
         license_parts = [
             "Miniforge installer comes",
             "installing miniforge and is deleted",
@@ -415,17 +414,6 @@
         ]
         for license_part in license_parts:
             assert license_part in stdout
-=======
-        assert (
-            "Miniforge installer code uses BSD-3-Clause license as stated below."
-        ) in stdout
-        assert (
-            "Miniforge installer comes with a bootstrapping executable that is used\n"
-            "when installing miniforge and is deleted after miniforge is installed."
-        ) in stdout
-        assert "conda-forge" in stdout
-        assert "All rights reserved." in stdout
->>>>>>> 9e664720
 
 
 class Test_DownloadMiniforgeInstaller:

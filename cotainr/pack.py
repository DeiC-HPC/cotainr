"""
cotainr - a user space Apptainer/Singularity container builder.

Copyright DeiC, deic.dk
Licensed under the European Union Public License (EUPL) 1.2
- see the LICENSE file for details.

This module implements packing of software into the container.

Classes
-------
CondaInstall
    A Conda installation in a container sandbox.
"""

import logging
from pathlib import Path
import random
<<<<<<< HEAD
import re
=======
import subprocess
import sys
import time
>>>>>>> f0bcfd84
import urllib.error
import urllib.request

from . import tracing

logger = logging.getLogger(__name__)


class CondaInstall:
    """
    A Conda installation in a container sandbox.

    Bootstraps a Miniforge based Conda installation in a container sandbox. As
    part of the bootstrapping of Miniforge, the user must accept the `Miniforge
    license terms
    <https://github.com/conda-forge/miniforge/blob/main/LICENSE>`_.


    Parameters
    ----------
    sandbox : :class:`~cotainr.container.SingularitySandbox`
        The sandbox in which Conda should be installed.
    prefix : str
        The Conda prefix to use for the Conda install.
    license_accepted : bool, default=False
        The flag to indicate whether or not the user has already accepted the
        Miniforge license terms.

    Attributes
    ----------
    sandbox : :class:`~cotainr.container.SingularitySandbox`
        The sandbox in which Conda is installed.
    prefix : str
        The Conda prefix used for the Conda install.
    license_accepted : bool
        Whether or not the Miniforge license terms have been accepted.

    Notes
    -----
    When adding a Conda environment, it is the responsibility of the user of
    cotainr to make sure they have the necessary rights to use the Conda
    channels/repositories and packages specified in the Conda environment, e.g.
    if `using the default Anaconda repositories
    <https://www.anaconda.com/blog/anaconda-commercial-edition-faq>`_.
    """

<<<<<<< HEAD
    def __init__(self, *, sandbox, prefix="/opt/conda", log_settings=None):
        """Bootstrap a conda installation."""
        self.sandbox = sandbox
        self.prefix = prefix
        if log_settings is not None:
            self._verbosity = log_settings.verbosity
            self.log_dispatcher = tracing.LogDispatcher(
                name=__class__.__name__,
                map_log_level_func=self._map_log_level,
                filters=self._logging_filters,
                log_settings=log_settings,
            )
        else:
            self._verbosity = 0
            self.log_dispatcher = None
=======
    def __init__(self, *, sandbox, prefix="/opt/conda", license_accepted=False):
        """Bootstrap a conda installation."""
        self.sandbox = sandbox
        self.prefix = prefix
        self.license_accepted = license_accepted
>>>>>>> f0bcfd84

        # Download Conda installer
        conda_installer_path = (
            Path(self.sandbox.sandbox_dir).resolve() / "conda_installer.sh"
        )
        self._download_miniforge_installer(installer_path=conda_installer_path)

        # Make sure the user has accepted the Miniforge installer license
        if not license_accepted:
            self._display_miniforge_license_for_acceptance(
                installer_path=conda_installer_path
            )
        else:
            print(
                "You have accepted the Miniforge installer license via the command "
                "line option '--accept-licenses'."
            )

        # Bootstrap Conda environment in container
        self._bootstrap_conda(installer_path=conda_installer_path)

        # Remove unneeded files
        conda_installer_path.unlink()
        self.cleanup_unused_files()

    def add_environment(self, *, path, name):
        """
        Add an exported Conda environment to the Conda install.

        Equivalent to calling "conda env create -f `path` -n `name`".

        Parameters
        ----------
        path : :class:`os.PathLike`
            The path to the exported env.yml file describing the Conda
            environment to install.
        name : str
            The name to use for the installed Conda environment.
        """
        self._run_command_in_sandbox(
            cmd=f"conda env create -f {path} -n {name}" + self._conda_verbosity_arg
        )

    def cleanup_unused_files(self):
        """
        Remove all unused Conda files.

        Equivalent to calling "conda clean -a".
        """
        self._run_command_in_sandbox(
            cmd="conda clean -y -a" + self._conda_verbosity_arg
        )

    def _bootstrap_conda(self, *, installer_path):
        """
        Install Conda and at its source script to the sandbox env.

        Parameters
        ----------
        installer_path : pathlib.Path
            The path of the Conda installer to run to bootstrap Conda.
        """
        # Run Conda installer
        self._run_command_in_sandbox(
            cmd=f"bash {installer_path.name} -b -s -p {self.prefix}"
        )

        # Add Conda to container sandbox env
        self.sandbox.add_to_env(
            shell_script=f"source {self.prefix + '/etc/profile.d/conda.sh'}"
        )

        # Check that we correctly use the newly installed Conda from now on
        self._check_conda_bootstrap_integrity()

        # Update the installed Conda package manager to the latest version
        self._run_command_in_sandbox(
            cmd=(
                "conda update -y -n base -c conda-forge conda"
                + self._conda_verbosity_arg
            )
        )

    def _check_conda_bootstrap_integrity(self):
        """Raise RuntimeError if multiple interfering Conda installs are found."""
        source_check_process = self._run_command_in_sandbox(cmd="conda info --base")
        if source_check_process.stdout.strip() != f"{self.prefix}":
            raise RuntimeError(
                "Multiple Conda installs interfere. "
                "We risk destroying the Conda install in "
                f"{source_check_process.stdout.strip()}. Aborting!"
            )

    def _display_miniforge_license_for_acceptance(self, *, installer_path):
        """
        Extract and display Miniforge installer license for acceptance.

        Runs the Miniforge bootstrap installer to extract the license, displays
        it to the user, and prompts for acceptance of the license terms. Exits
        if the license terms are not accepted.

        Parameters
        ----------
        installer_path : pathlib.Path
            The path of the Miniforge installer to run to bootstrap Conda.

        Raises
        ------
        RuntimeError
            If unable to extract a license from the Miniforge installer.

        Notes
        -----
        This assumes that the Miniforge installer, as it is run, prompts the
        user for pressing ENTER to display the license, then displays the
        license and prompts the user to answer "yes" to accept the license
        terms.

        We try to "forward" this flow to the user by extracting the text shown
        when running the installer and pressing ENTER. We then prompt for a
        "yes" to the license terms.
        """
        with subprocess.Popen(
            ["bash", f"{installer_path.name}"],
            stdin=subprocess.PIPE,
            stdout=subprocess.PIPE,
            text=True,
        ) as process:
            license, _ = process.communicate(
                # "press" ENTER to display the license and capture it
                "\n"
            )
            process.kill()  # We only use this process to extract the license

        if license:
            license = license.replace(
                # remove prompt for pressing enter (as we have already done this...)
                "Please, press ENTER to continue\n>>> ",
                "\n",
            )
            print(license)
            val = input()  # prompt user for acceptance of license terms
            if val != "yes":
                print(
                    "You have not accepted the Miniforge installer license. Aborting!"
                )
                sys.exit(0)

            self.license_accepted = True
            print("You have accepted the Miniforge installer license.")
        else:
            raise RuntimeError(
                "No license seems to be displayed by the Miniforge installer."
            )

    def _download_miniforge_installer(self, *, installer_path):
        """
        Download the Miniforge installer to `path`.

        Parameters
        ----------
        installer_path : pathlib.Path
            The path to download the conda installer to.
        """
        miniforge_installer_url = (
            "https://github.com/conda-forge/miniforge/releases/latest/download/"
            "Miniforge3-Linux-x86_64.sh"
        )

        # Make up to 3 attempts at downloading the installer
        for retry in range(3):
            try:
                with urllib.request.urlopen(
                    miniforge_installer_url
                ) as url:  # nosec B310
                    installer_path.write_bytes(url.read())

                break

            except urllib.error.URLError as e:
                url_error = e

                # Exponential back-off
                time.sleep(2**retry + random.uniform(0.001, 1))  # nosec B311

        else:
            raise url_error

    def _run_command_in_sandbox(self, *, cmd):
        # TODO: document
        return self.sandbox.run_command_in_container(
            cmd=cmd, custom_log_dispatcher=self.log_dispatcher
        )

    @property
    def _conda_verbosity_arg(self):
        """
        Add a verbosity level to Conda commands.

        A mapping of the internal cotainr verbosity level to `Conda verbosity
        flags
        <https://docs.conda.io/projects/conda/en/latest/commands/create.html#Output,%20Prompt,%20and%20Flow%20Control%20Options>`_.
        """
        if self._verbosity <= 0:
            return " -q"
        elif self._verbosity == 2:
            # Conda INFO
            return " -v"
        elif self._verbosity == 3:
            # Conda DEBUG
            return " -vv"
        elif self._verbosity >= 4:
            # Conda TRACE
            return " -vvv"
        else:
            return ""

    @property
    def _logging_filters(self):
        class StripANSIEscapeCodes(logging.Filter):
            # In-place strip all ANSI escape codes
            # Regex from https://stackoverflow.com/a/14693789
            ansi_escape_re = re.compile(r"\x1B(?:[@-Z\\-_]|\[[0-?]*[ -/]*[@-~])")

            def filter(self, record):
                record.msg = self.ansi_escape_re.sub("", record.msg)
                return True

        class NoEmptyLinesFilter(logging.Filter):
            # Remove any empty lines
            def filter(self, record):
                return record.msg != ""

        class OnlyFinalProgressbarFilter(logging.Filter):
            # Assume a progress bar line like
            # [some text]|[some text]|[progress bar characters]| [percentage complete]% [ansi escape codes]
            # Only include final 100% complete line
            progress_bar_re = re.compile(
                r"^(.+?)\|(.+?)\|[ \#0-9]+?\|[ ]{1,3}[0-9]{1,2}\%"
            )

            def filter(self, record):
                return not self.progress_bar_re.match(record.msg)

        logging_filters = [
            # The order matters as filters are applied in order.
            # ANSI escape codes must be removed before filtering empty lines.
            StripANSIEscapeCodes(),
            NoEmptyLinesFilter(),
            OnlyFinalProgressbarFilter(),
        ]

        return logging_filters

    @staticmethod
    def _map_log_level(msg):
        if (
            msg.startswith("DEBUG")
            or msg.startswith("VERBOSE")
            or msg.startswith("TRACE")
        ):
            return logging.DEBUG
        elif msg.startswith("INFO"):
            return logging.INFO
        elif msg.startswith("WARNING"):
            return logging.WARNING
        elif msg.startswith("ERROR"):
            return logging.ERROR
        elif msg.startswith("CRITICAL"):
            return logging.CRITICAL
        else:
            # If no prefix on message, assume its INFO level
            return logging.INFO<|MERGE_RESOLUTION|>--- conflicted
+++ resolved
@@ -16,13 +16,10 @@
 import logging
 from pathlib import Path
 import random
-<<<<<<< HEAD
 import re
-=======
 import subprocess
 import sys
 import time
->>>>>>> f0bcfd84
 import urllib.error
 import urllib.request
 
@@ -69,11 +66,11 @@
     <https://www.anaconda.com/blog/anaconda-commercial-edition-faq>`_.
     """
 
-<<<<<<< HEAD
-    def __init__(self, *, sandbox, prefix="/opt/conda", log_settings=None):
+    def __init__(self, *, sandbox, prefix="/opt/conda", license_accepted=False, log_settings=None):
         """Bootstrap a conda installation."""
         self.sandbox = sandbox
         self.prefix = prefix
+        self.license_accepted = license_accepted
         if log_settings is not None:
             self._verbosity = log_settings.verbosity
             self.log_dispatcher = tracing.LogDispatcher(
@@ -85,13 +82,6 @@
         else:
             self._verbosity = 0
             self.log_dispatcher = None
-=======
-    def __init__(self, *, sandbox, prefix="/opt/conda", license_accepted=False):
-        """Bootstrap a conda installation."""
-        self.sandbox = sandbox
-        self.prefix = prefix
-        self.license_accepted = license_accepted
->>>>>>> f0bcfd84
 
         # Download Conda installer
         conda_installer_path = (

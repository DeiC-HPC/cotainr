--- conflicted
+++ resolved
@@ -23,12 +23,7 @@
 import urllib.error
 import urllib.request
 
-<<<<<<< HEAD
-from . import tracing
-from . import util
-=======
 from . import tracing, util
->>>>>>> c1e365df
 
 logger = logging.getLogger(__name__)
 

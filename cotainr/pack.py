--- conflicted
+++ resolved
@@ -76,11 +76,7 @@
         self,
         *,
         sandbox,
-<<<<<<< HEAD
         prefix="/opt/cotainr/conda",
-=======
-        prefix="/opt/conda",
->>>>>>> a0ef1f04
         license_accepted=False,
         log_settings=None,
     ):

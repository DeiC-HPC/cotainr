--- conflicted
+++ resolved
@@ -131,35 +131,7 @@
         print(line, end="", file=print_stream)
         captured_stream.append(line)
 
-<<<<<<< HEAD
     return captured_stream
-
-
-def get_systems():
-    """
-    Get a dictionary of predefined systems, defined in systems.json
-
-    Returns
-    -------
-    systems : Dict
-        A dictionary of predefined systems
-
-    Raises
-    ------
-    :class:`NameError`
-        If some required arguments are missing in the systems.json file.
-    """
-    if systems_file.is_file():
-        systems = json.loads(systems_file.read_text())
-        for system in systems:
-            if "base-image" not in systems[system]:
-                raise NameError(
-                    f"Error in systems.json: {system} missing argument base-image"
-                )
-        return systems
-    else:
-        return {}
-
 
 def check_python(version_to_check):
     """
@@ -218,7 +190,4 @@
     
     return True
     
-    
-=======
-    return captured_stream
->>>>>>> be0503bd
+    
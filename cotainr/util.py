--- conflicted
+++ resolved
@@ -143,32 +143,6 @@
 
     return completed_process
 
-
-def _print_and_capture_stream(*, stream_handle, print_dispatch):
-    """
-    Print a text stream while also storing it.
-
-    Parameters
-    ----------
-    stream_handle : :py:class:`io.TextIOWrapper`
-        The text stream to print and capture.
-    print_dispatch : Callable
-        The callable to use for printing.
-
-    Returns
-    -------
-    captured_stream : list of str
-        The lines captured from the stream.
-    """
-    captured_stream = []
-    for line in stream_handle:
-        print_dispatch(line)
-        captured_stream.append(line)
-
-    return captured_stream
-
-
-<<<<<<< HEAD
 def answer_is_yes(input_text):
     """
     Print text and compare the input given to "yes"
@@ -193,7 +167,30 @@
         if answer_no:
             return False
         answer_prompt = "Did not understand your input. Please answer yes/[N]o\n"
-=======
+
+def _print_and_capture_stream(*, stream_handle, print_dispatch):
+    """
+    Print a text stream while also storing it.
+
+    Parameters
+    ----------
+    stream_handle : :py:class:`io.TextIOWrapper`
+        The text stream to print and capture.
+    print_dispatch : Callable
+        The callable to use for printing.
+
+    Returns
+    -------
+    captured_stream : list of str
+        The lines captured from the stream.
+    """
+    captured_stream = []
+    for line in stream_handle:
+        print_dispatch(line)
+        captured_stream.append(line)
+
+    return captured_stream
+
 def _flush_stdin_buffer():
     """
     Discard queued data on stdin file descriptor.
@@ -213,5 +210,4 @@
     # Python Standard library, Linux/Unix/OSX
     from termios import TCIOFLUSH, tcflush
 
-    tcflush(sys.stdin, TCIOFLUSH)
->>>>>>> c1e365df
+    tcflush(sys.stdin, TCIOFLUSH)
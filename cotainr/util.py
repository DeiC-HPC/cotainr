"""
cotainr - a user space Apptainer/Singularity container builder.

Copyright DeiC, deic.dk
Licensed under the European Union Public License (EUPL) 1.2
- see the LICENSE file for details.

This module implements utility functions.

Functions
---------
stream_subprocess(\*, args, \*\*kwargs)
    Run a the command described by `args` while streaming stdout and stderr.
get_systems()
    Get a dictionary of predefined systems, defined in systems.json

Attributes
----------
systems_file
    The path to the systems.json file (if present).
"""

from concurrent.futures import ThreadPoolExecutor
import json
from pathlib import Path
import subprocess
import sys
import os

systems_file = (Path(__file__) / "../../systems.json").resolve()


def get_systems():
    """
    Get a dictionary of predefined systems, defined in systems.json

    Returns
    -------
    systems : Dict
        A dictionary of predefined systems

    Raises
    ------
    :class:`NameError`
        If some required arguments are missing in the systems.json file.
    """
    if systems_file.is_file():
        systems = json.loads(systems_file.read_text())
        for system in systems:
            if "base-image" not in systems[system]:
                raise NameError(
                    f"Error in systems.json: {system} missing argument base-image"
                )
        return systems
    else:
        return {}


def stream_subprocess(*, args, **kwargs):
    """
    Run a the command described by `args` while streaming stdout and stderr.

    The command described by `args` is run in a subprocess with that
    subprocess' stdout and stderr streamed to the stdout. Extra `kwargs` are
    passed to `Popen` when opening the subprocess.

    Parameters
    ----------
    args : list or str
        Program arguments. See the docstring for :class:`subprocess.Popen` for
        details.

    Returns
    -------
    completed_process : :class:`subprocess.CompletedProcess`
        Information about the completed subprocess.

    Raises
    ------
    :class:`subprocess.CalledProcessError`
        If the subprocess returned a non-zero status code.
    """
    with subprocess.Popen(
        args,
        text=True,
        stdout=subprocess.PIPE,
        stderr=subprocess.PIPE,
        bufsize=1,
        **kwargs,
    ) as process:
        with ThreadPoolExecutor(max_workers=2) as executor:
            # (Attempt to) pass the process stdout and stderr to the terminal in real
            # time while also storing it for later inspection.
            stdout_future = executor.submit(
                _print_and_capture_stream,
                stream_handle=process.stdout,
                print_stream=sys.stdout,
            )
            stderr_future = executor.submit(
                _print_and_capture_stream,
                stream_handle=process.stderr,
                print_stream=sys.stderr,
            )
            captured_stdout = stdout_future.result()
            captured_stderr = stderr_future.result()

    completed_process = subprocess.CompletedProcess(
        process.args,
        process.returncode,
        stdout="".join(captured_stdout),
        stderr="".join(captured_stderr),
    )

    completed_process.check_returncode()

    return completed_process


def _print_and_capture_stream(*, stream_handle, print_stream):
    """
    Print a text stream while also storing it.

    Parameters
    ----------
    stream_handle : io.TextIOWrapper
        The text stream to print and capture.
    print_stream : file object implementing write(string) method.
        The file object to print the stream to.
    """
    captured_stream = []
    for line in stream_handle:
        print(line, end="", file=print_stream)
        captured_stream.append(line)

<<<<<<< HEAD
    return captured_stream
=======
    return captured_stream



def get_systems():
    """
    Get a dictionary of predefined systems, defined in systems.json

    Returns
    -------
    systems : Dict
        A dictionary of predefined systems

    Raises
    ------
    :class:`NameError`
        If some required arguments are missing in the systems.json file.
    """
    if systems_file.is_file():
        systems = json.loads(systems_file.read_text())
        for system in systems:
            if "base-image" not in systems[system]:
                raise NameError(
                    f"Error in systems.json: {system} missing argument base-image"
                )
        return systems
    else:
        return {}


def check_python(version_to_check):
    """
    Check python version for running version of python with minimum requried version.

    Parameters
    ----------
    vesion_to_check : tuple
        A version tuple with major and minor versions
    """
    try:
        assert sys.version_info >= version_to_check
    except AssertionError:
        return False
    return True

def check_path(path_to_check):
    """
    Check if a path exist on the system running containr.

    Parameters
    ----------
    path_to_check : list of string
        path on the system to cehck if exist.
    """
    
    for r in path_to_check:
        if os.path.exists(path_to_check):
            return True
    return False

def check_container_version(version_to_check):
    """
    check for singularity version for minimum version.

    Paramesters
    ---------
    version_to_check : tuple of int
        minimum version of singularity.
    """
    try:
        p = subprocess.check_output([
                    "singularity",
                    "version"]
            )
        s = p.decode()
        v = tuple(map(int, s.split('.')))
        assert version_to_check >= v
        return True
    except ValueError:
        return False
    except FileNotFoundError:
        return False
    except AssertionError:
        return False
    
    return True
    
>>>>>>> 452d001a
<|MERGE_RESOLUTION|>--- conflicted
+++ resolved
@@ -25,7 +25,6 @@
 from pathlib import Path
 import subprocess
 import sys
-import os
 
 systems_file = (Path(__file__) / "../../systems.json").resolve()
 
@@ -132,94 +131,4 @@
         print(line, end="", file=print_stream)
         captured_stream.append(line)
 
-<<<<<<< HEAD
-    return captured_stream
-=======
-    return captured_stream
-
-
-
-def get_systems():
-    """
-    Get a dictionary of predefined systems, defined in systems.json
-
-    Returns
-    -------
-    systems : Dict
-        A dictionary of predefined systems
-
-    Raises
-    ------
-    :class:`NameError`
-        If some required arguments are missing in the systems.json file.
-    """
-    if systems_file.is_file():
-        systems = json.loads(systems_file.read_text())
-        for system in systems:
-            if "base-image" not in systems[system]:
-                raise NameError(
-                    f"Error in systems.json: {system} missing argument base-image"
-                )
-        return systems
-    else:
-        return {}
-
-
-def check_python(version_to_check):
-    """
-    Check python version for running version of python with minimum requried version.
-
-    Parameters
-    ----------
-    vesion_to_check : tuple
-        A version tuple with major and minor versions
-    """
-    try:
-        assert sys.version_info >= version_to_check
-    except AssertionError:
-        return False
-    return True
-
-def check_path(path_to_check):
-    """
-    Check if a path exist on the system running containr.
-
-    Parameters
-    ----------
-    path_to_check : list of string
-        path on the system to cehck if exist.
-    """
-    
-    for r in path_to_check:
-        if os.path.exists(path_to_check):
-            return True
-    return False
-
-def check_container_version(version_to_check):
-    """
-    check for singularity version for minimum version.
-
-    Paramesters
-    ---------
-    version_to_check : tuple of int
-        minimum version of singularity.
-    """
-    try:
-        p = subprocess.check_output([
-                    "singularity",
-                    "version"]
-            )
-        s = p.decode()
-        v = tuple(map(int, s.split('.')))
-        assert version_to_check >= v
-        return True
-    except ValueError:
-        return False
-    except FileNotFoundError:
-        return False
-    except AssertionError:
-        return False
-    
-    return True
-    
->>>>>>> 452d001a
+    return captured_stream
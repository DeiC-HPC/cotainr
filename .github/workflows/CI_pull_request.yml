name: CI on pull request

# The test suite is triggered when opening, reopening or synchronizing a non-draft pull request
# (The default triggers were identical but for both draft and non-draft pull requests)
# Additionally, we trigger when a pull request is taken out from draft mode (ready_for_review)

on:
  pull_request:
    branches:
      - main
    types: [opened, reopened, synchronize, ready_for_review]
  schedule:
      - cron: '15 2 * * TUE'  # Also run the full test suite for PRs on the main branch every Tuesday night
  workflow_dispatch:  # allow for manually trigging the workflow

jobs:

  prepare-for-build:
    runs-on: ubuntu-latest
    outputs:
      matrix: ${{ steps.set-matrix.outputs.matrix }}
      matrix_for_linting_building: ${{ steps.set-matrix-for-linting-and-build.outputs.matrix_for_linting_building }}
      lowercase_repo_name: ${{ steps.lowercase.outputs.lowercase_repo_name }}
      input_trigger_files_sha256: ${{ steps.setoutput.outputs.input_trigger_files_sha256 }}
    steps:
      - name: Checkout to repository
        uses: actions/checkout@v4
      - name: Set matrix data
        id: set-matrix
        # First generate a full matrix. Echo the matrix for debugging purposes. Last set the output properly.
        run: |
            matrix=$(jq -c . <  .github/workflows/matrix.json)
            echo "$matrix"
            echo "matrix=$matrix" >> $GITHUB_OUTPUT
      - name: Set matrix data
        id: set-matrix-for-linting-and-build
        # Generate a limited matrix for the linting step. The linting only needs to be run once for one python version and one singularity/apptainer version.
        run: |
            matrix=$(jq -c '
            {
              "python-version": [ ."python-version" | first ],
              "singularity": [ ."singularity" | first ],
              "os": [ ."os" | first ]
            }
            ' .github/workflows/matrix.json)
            echo "$matrix"
            echo "matrix_for_linting_building=$matrix" >> $GITHUB_OUTPUT
      - name: lowercase github.repository
        # The lowercase name of the organisation & repository is needed because the GHCR (github container repository) works with lowercase only.
        id: lowercase
        run: |
              repo_name="${{ github.repository }}"
              lowercase_repo_name="${repo_name,,}"
              echo "lowercase_repo_name=$lowercase_repo_name" >> $GITHUB_OUTPUT
      - name: Set sha256 of the input trigger files
        id: setoutput
        run: echo "input_trigger_files_sha256=${{ hashFiles('.github/workflows/matrix.json', '.github/workflows/dockerfiles/Dockerfile', '.github/workflows/CI_build_docker_images.yml') }}" >> $GITHUB_OUTPUT

  lint-and-format:
    needs: [prepare-for-build]
    name: Lint and check formatting
    runs-on: ${{ matrix.os.runs-on }}
    permissions:
      packages: read
    strategy:
      fail-fast: false
      matrix: ${{ fromJson(needs.prepare-for-build.outputs.matrix_for_linting_building) }}
    container:
      image: ghcr.io/${{ needs.prepare-for-build.outputs.lowercase_repo_name }}-dev_env-${{ matrix.singularity.provider }}-${{ matrix.singularity.version }}:${{ needs.prepare-for-build.outputs.input_trigger_files_sha256 }}
      options: --user=1001
      credentials:
        username: ${{ github.actor }}
        password: ${{ secrets.GITHUB_TOKEN }}
    steps:
      - name: Checkout code
        uses: actions/checkout@v4
      - name: Verify the uv.lock is up-to-date
        run: uv lock --check
      - name: Install linting dependencies
        run: uv sync --python ${{ matrix.python-version }} --managed-python --group=lint --frozen
      - name: Restore pre-commit cache
        uses: actions/cache@v4
        with:
          path: ${{ github.workspace }}/.pre-commit-cache
          key: pre-commit-3-${{ hashFiles('.pre-commit-config.yaml') }}
      - name: Run pre-commit on all files
        working-directory: ${{ github.workspace }}
        run: uv run pre-commit run --show-diff-on-failure --color=always --all-files
        env:
          PRE_COMMIT_HOME: ${{ github.workspace }}/.pre-commit-cache

  build:
    needs: [prepare-for-build]
    name: Build package
    runs-on: ${{ matrix.os.runs-on }}
    permissions:
      packages: read
    strategy:
      fail-fast: false
      matrix: ${{ fromJson(needs.prepare-for-build.outputs.matrix_for_linting_building) }}
    container:
      image: ghcr.io/${{ needs.prepare-for-build.outputs.lowercase_repo_name }}-dev_env-${{ matrix.singularity.provider }}-${{ matrix.singularity.version }}:${{ needs.prepare-for-build.outputs.input_trigger_files_sha256 }}
      options: --user=1001
      credentials:
        username: ${{ github.actor }}
        password: ${{ secrets.GITHUB_TOKEN }}
    steps:
      - name: Checkout code
        uses: actions/checkout@v4
      - name: Build the Python Package
        run: uv build
      - name: Upload build artifacts for subsequent workflow steps
        uses: actions/upload-artifact@v4
        with:
          name: dist
          path: dist
<<<<<<< HEAD
  run-full-test-suite-x86:
    if: github.event.pull_request.draft == false
    name: Run full test suite on x86
    runs-on: ${{ matrix.os }}
    strategy:
      fail-fast: false
      matrix:
        os: ["ubuntu-latest"]
        python-version: ["3.9", "3.10", "3.11", "3.12"]
        singularity: [
          {provider: "singularity", version: "3.8.7"},
#          {provider: "apptainer", version: "1.1.3"},
          {provider: "apptainer", version: "1.3.4"},
          {provider: "singularity-ce", version: "3.9.2"},
          {provider: "singularity-ce", version: "4.1.3"},
          {provider: "singularity-ce", version: "4.2.1"}
        ]
    steps:
      - name: Checkout code
        uses: actions/checkout@v4
      - name: Attempt to restore Singularity/Apptainer installer from cache
        uses: actions/cache@v4
        id: cache-singularity-installer
        with:
          path: ./singularity_installer.deb
          key: ${{ matrix.os }}-${{ matrix.singularity.provider }}_installer-${{ matrix.singularity.version }}
      - name: Download Singularity ${{ matrix.singularity.version }}
        if: ${{ steps.cache-singularity-installer.outputs.cache-hit != 'true' && matrix.singularity.provider == 'singularity' }}
        run: wget -O singularity_installer.deb https://github.com/apptainer/singularity/releases/download/v${{ matrix.singularity.version }}/singularity-container_${{ matrix.singularity.version }}_amd64.deb
      - name: Download Apptainer ${{ matrix.singularity.version }}
        if: ${{ steps.cache-singularity-installer.outputs.cache-hit != 'true' && matrix.singularity.provider == 'apptainer' }}
        run: wget -O singularity_installer.deb https://github.com/apptainer/apptainer/releases/download/v${{ matrix.singularity.version }}/apptainer_${{ matrix.singularity.version }}_amd64.deb
      - name: Download SingularityCE ${{ matrix.singularity.version }}
        if: ${{ steps.cache-singularity-installer.outputs.cache-hit != 'true' && matrix.singularity.provider == 'singularity-ce' }}
        run: wget -O singularity_installer.deb https://github.com/sylabs/singularity/releases/download/v${{ matrix.singularity.version }}/singularity-ce_${{ matrix.singularity.version }}-focal_amd64.deb
      - name: Set up Singularity/Apptainer
        run: |
          sudo apt install ./singularity_installer.deb
          singularity --version
      - name: Set up uv
        uses: astral-sh/setup-uv@v5

      - name: Install test dependencies
        run: uv sync --python ${{ matrix.python-version }} --managed-python --group=tests --frozen

      - name: Run test suite via pytest
        run: uv run pytest -vv --junitxml=pytest_junit_out.xml
      - name: Archive the test results and coverage
        uses: actions/upload-artifact@v4
        with:
          name: test-results-and-coverage_python${{ matrix.python-version }}_${{ matrix.singularity.provider }}${{ matrix.singularity.version }}
          path: |
            pytest_junit_out.xml
            htmlcov/*
  run-full-test-suite-ARM:
    if: github.event.pull_request.draft == false
    name: Run full test suite ARM64
    runs-on: ${{ matrix.os }}
=======

  run-full-test-suite:
    needs: [prepare-for-build]
    name: Run full test suite
    runs-on: ${{ matrix.os.runs-on }}
>>>>>>> 2b830b65
    strategy:
      fail-fast: false
      matrix: ${{ fromJson(needs.prepare-for-build.outputs.matrix) }}
    permissions:
      packages: read
    container:
      image: ghcr.io/${{ needs.prepare-for-build.outputs.lowercase_repo_name }}-dev_env-${{ matrix.singularity.provider }}-${{ matrix.singularity.version }}:${{ needs.prepare-for-build.outputs.input_trigger_files_sha256 }}
      options: --privileged
      credentials:
        username: ${{ github.actor }}
        password: ${{ secrets.GITHUB_TOKEN }}
    steps:
      - name: Checkout code
        uses: actions/checkout@v4
      - name: Install test dependencies
        run: uv sync --python ${{ matrix.python-version }} --managed-python --group=tests --frozen
      - name: Run test suite via pytest
        run: uv run pytest -vv --junitxml=pytest_junit_out.xml
      - name: Archive the test results and coverage
        uses: actions/upload-artifact@v4
        with:
          name: test-results-and-coverage_python${{ matrix.python-version }}_${{ matrix.singularity.provider }}${{ matrix.singularity.version }}_${{ matrix.os.tag }}
          path: |
            pytest_junit_out.xml
            htmlcov/*<|MERGE_RESOLUTION|>--- conflicted
+++ resolved
@@ -114,72 +114,11 @@
         with:
           name: dist
           path: dist
-<<<<<<< HEAD
-  run-full-test-suite-x86:
-    if: github.event.pull_request.draft == false
-    name: Run full test suite on x86
-    runs-on: ${{ matrix.os }}
-    strategy:
-      fail-fast: false
-      matrix:
-        os: ["ubuntu-latest"]
-        python-version: ["3.9", "3.10", "3.11", "3.12"]
-        singularity: [
-          {provider: "singularity", version: "3.8.7"},
-#          {provider: "apptainer", version: "1.1.3"},
-          {provider: "apptainer", version: "1.3.4"},
-          {provider: "singularity-ce", version: "3.9.2"},
-          {provider: "singularity-ce", version: "4.1.3"},
-          {provider: "singularity-ce", version: "4.2.1"}
-        ]
-    steps:
-      - name: Checkout code
-        uses: actions/checkout@v4
-      - name: Attempt to restore Singularity/Apptainer installer from cache
-        uses: actions/cache@v4
-        id: cache-singularity-installer
-        with:
-          path: ./singularity_installer.deb
-          key: ${{ matrix.os }}-${{ matrix.singularity.provider }}_installer-${{ matrix.singularity.version }}
-      - name: Download Singularity ${{ matrix.singularity.version }}
-        if: ${{ steps.cache-singularity-installer.outputs.cache-hit != 'true' && matrix.singularity.provider == 'singularity' }}
-        run: wget -O singularity_installer.deb https://github.com/apptainer/singularity/releases/download/v${{ matrix.singularity.version }}/singularity-container_${{ matrix.singularity.version }}_amd64.deb
-      - name: Download Apptainer ${{ matrix.singularity.version }}
-        if: ${{ steps.cache-singularity-installer.outputs.cache-hit != 'true' && matrix.singularity.provider == 'apptainer' }}
-        run: wget -O singularity_installer.deb https://github.com/apptainer/apptainer/releases/download/v${{ matrix.singularity.version }}/apptainer_${{ matrix.singularity.version }}_amd64.deb
-      - name: Download SingularityCE ${{ matrix.singularity.version }}
-        if: ${{ steps.cache-singularity-installer.outputs.cache-hit != 'true' && matrix.singularity.provider == 'singularity-ce' }}
-        run: wget -O singularity_installer.deb https://github.com/sylabs/singularity/releases/download/v${{ matrix.singularity.version }}/singularity-ce_${{ matrix.singularity.version }}-focal_amd64.deb
-      - name: Set up Singularity/Apptainer
-        run: |
-          sudo apt install ./singularity_installer.deb
-          singularity --version
-      - name: Set up uv
-        uses: astral-sh/setup-uv@v5
-
-      - name: Install test dependencies
-        run: uv sync --python ${{ matrix.python-version }} --managed-python --group=tests --frozen
-
-      - name: Run test suite via pytest
-        run: uv run pytest -vv --junitxml=pytest_junit_out.xml
-      - name: Archive the test results and coverage
-        uses: actions/upload-artifact@v4
-        with:
-          name: test-results-and-coverage_python${{ matrix.python-version }}_${{ matrix.singularity.provider }}${{ matrix.singularity.version }}
-          path: |
-            pytest_junit_out.xml
-            htmlcov/*
-  run-full-test-suite-ARM:
-    if: github.event.pull_request.draft == false
-    name: Run full test suite ARM64
-    runs-on: ${{ matrix.os }}
-=======
 
   run-full-test-suite:
     needs: [prepare-for-build]
     name: Run full test suite
     runs-on: ${{ matrix.os.runs-on }}
->>>>>>> 2b830b65
     strategy:
       fail-fast: false
       matrix: ${{ fromJson(needs.prepare-for-build.outputs.matrix) }}

name: CI on pull request
on:
  pull_request:
    branches:
      - main
  schedule:
      - cron: '15 2 * * TUE'  # Also run the full test suite for PRs on the main branch every Tuesday night
  workflow_dispatch:  # allow for manually trigging the workflow
jobs:
  lint-and-format:
    name: Lint and check formatting
    runs-on: ubuntu-latest
    steps:
      - uses: actions/checkout@v4
      - uses: actions/setup-python@v5
        with:
          python-version: "3.x"
      - uses: pre-commit/action@v3.0.1
  run-full-test-suite:
    name: Run full test suite
    runs-on: ${{ matrix.os }}
    strategy:
      fail-fast: false
      matrix:
        os: ["ubuntu-latest"]
        python-version: ["3.8", "3.9", "3.10", "3.11", "3.12"]
        singularity: [
          {provider: "singularity", version: "3.8.7"},
<<<<<<< HEAD
          {provider: "apptainer", version: "1.1.3"},
=======
#          {provider: "apptainer", version: "1.1.3"},
>>>>>>> 60b071c8
          {provider: "apptainer", version: "1.3.4"},
          {provider: "singularity-ce", version: "3.9.2"},
          {provider: "singularity-ce", version: "4.1.3"},
          {provider: "singularity-ce", version: "4.2.1"}
        ]
    steps:
      - name: Checkout code
        uses: actions/checkout@v4
      - name: Attempt to restore Singularity/Apptainer installer from cache
        uses: actions/cache@v4
        id: cache-singularity-installer
        with:
          path: ./singularity_installer.deb
          key: ${{ matrix.os }}-${{ matrix.singularity.provider }}_installer-${{ matrix.singularity.version }}
      - name: Download Singularity ${{ matrix.singularity.version }}
        if: ${{ steps.cache-singularity-installer.outputs.cache-hit != 'true' && matrix.singularity.provider == 'singularity' }}
        run: wget -O singularity_installer.deb https://github.com/apptainer/singularity/releases/download/v${{ matrix.singularity.version }}/singularity-container_${{ matrix.singularity.version }}_amd64.deb
      - name: Download Apptainer ${{ matrix.singularity.version }}
        if: ${{ steps.cache-singularity-installer.outputs.cache-hit != 'true' && matrix.singularity.provider == 'apptainer' }}
        run: wget -O singularity_installer.deb https://github.com/apptainer/apptainer/releases/download/v${{ matrix.singularity.version }}/apptainer_${{ matrix.singularity.version }}_amd64.deb
      - name: Download SingularityCE ${{ matrix.singularity.version }}
        if: ${{ steps.cache-singularity-installer.outputs.cache-hit != 'true' && matrix.singularity.provider == 'singularity-ce' }}
        run: wget -O singularity_installer.deb https://github.com/sylabs/singularity/releases/download/v${{ matrix.singularity.version }}/singularity-ce_${{ matrix.singularity.version }}-focal_amd64.deb
      - name: Set up Singularity/Apptainer
        run: |
          sudo apt install ./singularity_installer.deb
          singularity --version
      - name: Set up Python ${{ matrix.python-version }}
        uses: actions/setup-python@v5
        with:
          python-version: ${{ matrix.python-version }}
          cache: pip
          cache-dependency-path: "**/test-requirements.txt"
      - name: Install test dependencies
        run: |
          python3 -m pip install --upgrade pip
          python3 -m pip install -r test-requirements.txt
      - name: Run test suite via pytest
        run: pytest -vv --junitxml=pytest_junit_out.xml
      - name: Archive the test results and coverage
        uses: actions/upload-artifact@v4
        with:
          name: test-results-and-coverage_python${{ matrix.python-version }}_${{ matrix.singularity.provider }}${{ matrix.singularity.version }}
          path: |
            pytest_junit_out.xml
            htmlcov/*<|MERGE_RESOLUTION|>--- conflicted
+++ resolved
@@ -26,11 +26,7 @@
         python-version: ["3.8", "3.9", "3.10", "3.11", "3.12"]
         singularity: [
           {provider: "singularity", version: "3.8.7"},
-<<<<<<< HEAD
-          {provider: "apptainer", version: "1.1.3"},
-=======
 #          {provider: "apptainer", version: "1.1.3"},
->>>>>>> 60b071c8
           {provider: "apptainer", version: "1.3.4"},
           {provider: "singularity-ce", version: "3.9.2"},
           {provider: "singularity-ce", version: "4.1.3"},

--- conflicted
+++ resolved
@@ -16,10 +16,6 @@
         with:
           python-version: "3.x"
       - uses: pre-commit/action@v3.0.1
-<<<<<<< HEAD
-  run-full-test-suite-x86:
-    name: Run full test suite on x86
-=======
   build:
     name: Build package
     runs-on: ubuntu-latest
@@ -31,9 +27,8 @@
         with:
           name: dist
           path: dist
-  run-full-test-suite:
-    name: Run full test suite
->>>>>>> f727467d
+  run-full-test-suite-x86:
+    name: Run full test suite on x86
     runs-on: ${{ matrix.os }}
     strategy:
       fail-fast: false

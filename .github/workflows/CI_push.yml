--- conflicted
+++ resolved
@@ -28,10 +28,10 @@
       - name: Restore pre-commit cache
         uses: actions/cache@v4
         with:
-<<<<<<< HEAD
-          python-version: "3.x"
-      - uses: pre-commit/action@v3.0.1
-
+          path: ~/.cache/pre-commit
+          key: pre-commit-3-${{ hashFiles('.pre-commit-config.yaml') }}
+      - name: Run pre-commit on all files
+        run: uv run pre-commit run --show-diff-on-failure --color=always --all-files
   read_matrix:
     runs-on: ubuntu-latest
     outputs:
@@ -54,14 +54,6 @@
         uses: tj-actions/branch-names@v8
 
   container_to_use:
-=======
-          path: ~/.cache/pre-commit
-          key: pre-commit-3-${{ hashFiles('.pre-commit-config.yaml') }}
-      - name: Run pre-commit on all files
-        run: uv run pre-commit run --show-diff-on-failure --color=always --all-files
-  run-unittests:
-    name: Run unittests
->>>>>>> 13d3472f
     runs-on: ubuntu-latest
     needs: [ read_matrix, get_branch_name ]
     outputs:
@@ -118,7 +110,6 @@
         uses: actions/checkout@v4
       - name: Set up uv
         uses: astral-sh/setup-uv@v5
-<<<<<<< HEAD
       - name: Install python
         run: uv python install ${{ matrix.python-version }}
       - name: Install test dependencies
@@ -149,10 +140,5 @@
         run: uv python install ${{ matrix.python-version }}
       - name: Install test dependencies
         run: uv sync --python ${{ matrix.python-version }} --managed-python --group=tests --frozen
-=======
-
-      - name: Install test dependencies
-        run: uv sync --python ${{ matrix.python-version }} --managed-python --group=tests --frozen
->>>>>>> 13d3472f
       - name: Run unittests via pytest
         run: uv run pytest -vv -m "not endtoend and not singularity_integration and not conda_integration"
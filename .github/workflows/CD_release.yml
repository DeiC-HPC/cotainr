name: CD on release tag

on:
  workflow_dispatch:
  push:    # Initialize release with 'git push origin tag <tag_name>' where <tag_name> follows the YYYY.MM.MICRO version format
    tags:  # Actual deployment to testpypi and pypi environments requires review
      - '20[0-9][0-9].[1-9].[0-9]+'  # Expected limits: 2000.1.0 - 2099.9.123+
      - '20[0-9][0-9].1[0-2].[0-9]+'  # Expected limits: 2000.10.0 - 2099.12.123+

jobs:
  # Prepares the matrix inputs, generates a lowercase version of the repo name, calculates sha256 of the input trigger paths.
  container-inputs:
    uses: ./.github/workflows/Container-inputs.yml

  build-pypi-package:
    needs: [container-inputs]
    name: Build PyPI package
    runs-on: ${{ matrix.os.runs-on }}
    permissions:
      packages: read
    strategy:
      matrix: ${{ fromJson(needs.container-inputs.outputs.matrix_single_default) }}
    container:
      image: ghcr.io/${{ needs.container-inputs.outputs.lowercase_repo_name }}-dev_env-${{ matrix.singularity.provider }}-${{ matrix.singularity.version }}:${{ needs.container-inputs.outputs.input_trigger_files_sha256 }}
      options: --user=1001
      credentials:
        username: ${{ github.actor }}
        password: ${{ secrets.GITHUB_TOKEN }}
    steps:
      - name: Checkout code
        uses: actions/checkout@v4
        with:
          fetch-depth: 0 # Needed for hatch-vcs versioning
      - name: Build the Python wheels and sdist packages
        run: uv build
      - name: Upload build artifacts for subsequent workflow jobs
        uses: actions/upload-artifact@v4
        with:
          name: dist
          path: dist

  publish-to-testpypi:
    needs: [build-pypi-package, container-inputs]
    name: Publish to TestPyPI
    runs-on: ${{ matrix.os.runs-on }}
    permissions:
      packages: read
      id-token: write  # IMPORTANT: mandatory for trusted publishing
    strategy:
      matrix: ${{ fromJson(needs.container-inputs.outputs.matrix_single_default) }}
    container:
      image: ghcr.io/${{ needs.container-inputs.outputs.lowercase_repo_name }}-dev_env-${{ matrix.singularity.provider }}-${{ matrix.singularity.version }}:${{ needs.container-inputs.outputs.input_trigger_files_sha256 }}
      options: --user=1001
      credentials:
        username: ${{ github.actor }}
        password: ${{ secrets.GITHUB_TOKEN }}

    environment:
      name: testpypi
      url: https://test.pypi.org/p/cotainr

    steps:
    - uses: actions/checkout@v4  # Checkout because `uv publish` requires pyproject.toml
    - name: Download all the dists
      uses: actions/download-artifact@v4
      with:
        name: dist
        path: dist
    - name: Publish distribution to TestPyPI
      run: uv publish --index testpypi
    - name: Wait for TestPyPI to process the upload
      run: sleep 60

  test-testpypi:
    name: Test TestPyPI build
    needs: [publish-to-testpypi, container-inputs]
    runs-on: ${{ matrix.os.runs-on }}
    permissions:
      packages: read
    strategy:
      matrix: ${{ fromJson(needs.container-inputs.outputs.matrix_single_default) }}
    container:
      image: ghcr.io/${{ needs.container-inputs.outputs.lowercase_repo_name }}-dev_env-${{ matrix.singularity.provider }}-${{ matrix.singularity.version }}:${{ needs.container-inputs.outputs.input_trigger_files_sha256 }}
      options: --user=1001
      credentials:
        username: ${{ github.actor }}
        password: ${{ secrets.GITHUB_TOKEN }}
    defaults:
      run:
<<<<<<< HEAD
        shell: bash # important for using source! source is bash only. default is sh.
=======
        shell: bash # "source .venv/bin/activate" is bash only. Container uses "sh" by default.
>>>>>>> b092a5c8

    steps:
    - name: Test TestPyPI build
      run: |
        uv venv --python ${{ matrix.python-version }}
        source .venv/bin/activate
        uv pip install cotainr==${{ github.ref_name }} --index https://test.pypi.org/simple/
        cotainr info
        cotainr build --help

  github-release:
    needs: test-testpypi
    name: GitHub Release
    permissions:
      contents: write
      actions: write
    runs-on: ubuntu-latest
    steps:
      - name: Checkout repository
        uses: actions/checkout@v4
      - name: Create GitHub Release
        run: |
          gh release create "${{ github.ref_name }}" \
            --title "${{ github.ref_name }}" \
            --notes-file "doc/release_notes/${{ github.ref_name }}.md" \
            --verify-tag
        env:
          GITHUB_TOKEN: ${{ secrets.GITHUB_TOKEN }}

  publish-to-pypi:
    name: Publish to PyPI
    needs: [test-testpypi, container-inputs]
    runs-on: ${{ matrix.os.runs-on }}
    permissions:
      packages: read
      id-token: write  # IMPORTANT: mandatory for trusted publishing
    strategy:
      matrix: ${{ fromJson(needs.container-inputs.outputs.matrix_single_default) }}
    container:
      image: ghcr.io/${{ needs.container-inputs.outputs.lowercase_repo_name }}-dev_env-${{ matrix.singularity.provider }}-${{ matrix.singularity.version }}:${{ needs.container-inputs.outputs.input_trigger_files_sha256 }}
      options: --user=1001
      credentials:
        username: ${{ github.actor }}
        password: ${{ secrets.GITHUB_TOKEN }}

    environment:
      name: pypi
      url: https://pypi.org/p/cotainr

    steps:
    - uses: actions/checkout@v4  # Checkout because `uv publish` requires pyproject.toml
    - name: Download all the dists
      uses: actions/download-artifact@v4
      with:
        name: dist
        path: dist
    - name: Publish distribution to PyPI
      run: uv publish<|MERGE_RESOLUTION|>--- conflicted
+++ resolved
@@ -87,11 +87,7 @@
         password: ${{ secrets.GITHUB_TOKEN }}
     defaults:
       run:
-<<<<<<< HEAD
-        shell: bash # important for using source! source is bash only. default is sh.
-=======
         shell: bash # "source .venv/bin/activate" is bash only. Container uses "sh" by default.
->>>>>>> b092a5c8
 
     steps:
     - name: Test TestPyPI build
